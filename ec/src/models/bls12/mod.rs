use crate::{
    models::{ModelParameters, SWModelParameters},
    PairingEngine,
};
use ark_ff::fields::{
    fp12_2over3over2::{Fp12, Fp12Parameters},
<<<<<<< HEAD
    fp2::Fp2Parameters,
    fp6_3over2::Fp6Parameters,
    BitIteratorBE, Field, Fp2, PrimeField,
=======
    fp2::Fp2Config,
    fp6_3over2::Fp6Config,
    BitIteratorBE, Field, Fp2, PrimeField, SquareRootField,
>>>>>>> 5b5fc4c6
};
use core::marker::PhantomData;
use num_traits::{One, Zero};

#[cfg(feature = "parallel")]
use ark_std::cfg_iter;
#[cfg(feature = "parallel")]
use core::slice::Iter;
#[cfg(feature = "parallel")]
use rayon::iter::{IndexedParallelIterator, IntoParallelRefIterator, ParallelIterator};

/// A particular BLS12 group can have G2 being either a multiplicative or a
/// divisive twist.
pub enum TwistType {
    M,
    D,
}

pub trait Bls12Parameters: 'static {
    /// Parameterizes the BLS12 family.
    const X: &'static [u64];
    /// Is `Self::X` negative?
    const X_IS_NEGATIVE: bool;
    /// What kind of twist is this?
    const TWIST_TYPE: TwistType;

<<<<<<< HEAD
    type Fp: PrimeField + Into<<Self::Fp as PrimeField>::BigInt>;
    type Fp2Params: Fp2Parameters<Fp = Self::Fp>;
    type Fp6Params: Fp6Parameters<Fp2Params = Self::Fp2Params>;
=======
    type Fp: PrimeField + SquareRootField + Into<<Self::Fp as PrimeField>::BigInt>;
    type Fp2Params: Fp2Config<Fp = Self::Fp>;
    type Fp6Params: Fp6Config<Fp2Params = Self::Fp2Params>;
>>>>>>> 5b5fc4c6
    type Fp12Params: Fp12Parameters<Fp6Params = Self::Fp6Params>;
    type G1Parameters: SWModelParameters<BaseField = Self::Fp>;
    type G2Parameters: SWModelParameters<
        BaseField = Fp2<Self::Fp2Params>,
        ScalarField = <Self::G1Parameters as ModelParameters>::ScalarField,
    >;
}

pub mod g1;
pub mod g2;

pub use self::{
    g1::{G1Affine, G1Prepared, G1Projective},
    g2::{G2Affine, G2Prepared, G2Projective},
};

#[derive(Derivative)]
#[derivative(Copy, Clone, PartialEq, Eq, Debug, Hash)]
pub struct Bls12<P: Bls12Parameters>(PhantomData<fn() -> P>);

impl<P: Bls12Parameters> Bls12<P> {
    // Evaluate the line function at point p.
    fn ell(f: &mut Fp12<P::Fp12Params>, coeffs: &g2::EllCoeff<Fp2<P::Fp2Params>>, p: &G1Affine<P>) {
        let mut c0 = coeffs.0;
        let mut c1 = coeffs.1;
        let mut c2 = coeffs.2;

        match P::TWIST_TYPE {
            TwistType::M => {
                c2.mul_assign_by_fp(&p.y);
                c1.mul_assign_by_fp(&p.x);
                f.mul_by_014(&c0, &c1, &c2);
            },
            TwistType::D => {
                c0.mul_assign_by_fp(&p.y);
                c1.mul_assign_by_fp(&p.x);
                f.mul_by_034(&c0, &c1, &c2);
            },
        }
    }

    // Exponentiates `f` by `Self::X`, and stores the result in `result`.
    fn exp_by_x(f: &Fp12<P::Fp12Params>, result: &mut Fp12<P::Fp12Params>) {
        *result = f.cyclotomic_exp(P::X);
        if P::X_IS_NEGATIVE {
            result.conjugate();
        }
    }
}

impl<P: Bls12Parameters> PairingEngine for Bls12<P> {
    type Fr = <P::G1Parameters as ModelParameters>::ScalarField;
    type G1Projective = G1Projective<P>;
    type G1Affine = G1Affine<P>;
    type G1Prepared = G1Prepared<P>;
    type G2Projective = G2Projective<P>;
    type G2Affine = G2Affine<P>;
    type G2Prepared = G2Prepared<P>;
    type Fq = P::Fp;
    type Fqe = Fp2<P::Fp2Params>;
    type Fqk = Fp12<P::Fp12Params>;

    #[cfg(not(feature = "parallel"))]
    fn miller_loop<'a, I>(i: I) -> Self::Fqk
    where
        I: IntoIterator<Item = &'a (Self::G1Prepared, Self::G2Prepared)>,
    {
        let mut pairs = vec![];
        for (p, q) in i {
            if !p.is_zero() && !q.is_zero() {
                pairs.push((p, q.ell_coeffs.iter()));
            }
        }
        let mut f = Self::Fqk::one();
        for i in BitIteratorBE::new(P::X).skip(1) {
            f.square_in_place();
            for (p, ref mut coeffs) in &mut pairs {
                Self::ell(&mut f, coeffs.next().unwrap(), &p.0);
            }
            if i {
                for &mut (p, ref mut coeffs) in &mut pairs {
                    Self::ell(&mut f, coeffs.next().unwrap(), &p.0);
                }
            }
        }
        if P::X_IS_NEGATIVE {
            f.conjugate();
        }
        f
    }

    #[cfg(feature = "parallel")]
    fn miller_loop<'a, I>(i: I) -> Self::Fqk
    where
        I: IntoIterator<Item = &'a (Self::G1Prepared, Self::G2Prepared)>,
    {
        let mut pairs = vec![];
        for (p, q) in i {
            if !p.is_zero() && !q.is_zero() {
                pairs.push((p, q.ell_coeffs.iter()));
            }
        }

        let mut f_vec = vec![];
        for _ in 0..pairs.len() {
            f_vec.push(Self::Fqk::one());
        }

        let a = |p: &&G1Prepared<P>,
                 coeffs: &Iter<
            '_,
            (
                Fp2<<P as Bls12Parameters>::Fp2Params>,
                Fp2<<P as Bls12Parameters>::Fp2Params>,
                Fp2<<P as Bls12Parameters>::Fp2Params>,
            ),
        >,
                 mut f: Fp12<<P as Bls12Parameters>::Fp12Params>|
         -> Fp12<<P as Bls12Parameters>::Fp12Params> {
            let coeffs = coeffs.as_slice();
            let mut j = 0;
            for i in BitIteratorBE::new(P::X).skip(1) {
                f.square_in_place();
                Self::ell(&mut f, &coeffs[j], &p.0);
                j += 1;
                if i {
                    Self::ell(&mut f, &coeffs[j], &p.0);
                    j += 1;
                }
            }
            f
        };

        let mut products = vec![];
        cfg_iter!(pairs)
            .zip(f_vec)
            .map(|(p, f)| a(&p.0, &p.1, f))
            .collect_into_vec(&mut products);

        let mut f = Self::Fqk::one();
        for ff in products {
            f *= ff;
        }
        if P::X_IS_NEGATIVE {
            f.conjugate();
        }
        f
    }

    fn final_exponentiation(f: &Self::Fqk) -> Option<Self::Fqk> {
        // Computing the final exponentation following
        // https://eprint.iacr.org/2020/875
        // Adapted from the implementation in https://github.com/ConsenSys/gurvy/pull/29

        // f1 = r.conjugate() = f^(p^6)
        let mut f1 = *f;
        f1.conjugate();

        f.inverse().map(|mut f2| {
            // f2 = f^(-1);
            // r = f^(p^6 - 1)
            let mut r = f1 * &f2;

            // f2 = f^(p^6 - 1)
            f2 = r;
            // r = f^((p^6 - 1)(p^2))
            r.frobenius_map(2);

            // r = f^((p^6 - 1)(p^2) + (p^6 - 1))
            // r = f^((p^6 - 1)(p^2 + 1))
            r *= &f2;

            // Hard part of the final exponentation:
            // t[0].CyclotomicSquare(&result)
            let mut y0 = r.cyclotomic_square();
            // t[1].Expt(&result)
            let mut y1 = Fp12::zero();
            Self::exp_by_x(&r, &mut y1);
            // t[2].InverseUnitary(&result)
            let mut y2 = r;
            y2.conjugate();
            // t[1].Mul(&t[1], &t[2])
            y1 *= &y2;
            // t[2].Expt(&t[1])
            Self::exp_by_x(&y1, &mut y2);
            // t[1].InverseUnitary(&t[1])
            y1.conjugate();
            // t[1].Mul(&t[1], &t[2])
            y1 *= &y2;
            // t[2].Expt(&t[1])
            Self::exp_by_x(&y1, &mut y2);
            // t[1].Frobenius(&t[1])
            y1.frobenius_map(1);
            // t[1].Mul(&t[1], &t[2])
            y1 *= &y2;
            // result.Mul(&result, &t[0])
            r *= &y0;
            // t[0].Expt(&t[1])
            Self::exp_by_x(&y1, &mut y0);
            // t[2].Expt(&t[0])
            Self::exp_by_x(&y0, &mut y2);
            // t[0].FrobeniusSquare(&t[1])
            y0 = y1;
            y0.frobenius_map(2);
            // t[1].InverseUnitary(&t[1])
            y1.conjugate();
            // t[1].Mul(&t[1], &t[2])
            y1 *= &y2;
            // t[1].Mul(&t[1], &t[0])
            y1 *= &y0;
            // result.Mul(&result, &t[1])
            r *= &y1;
            r
        })
    }
}<|MERGE_RESOLUTION|>--- conflicted
+++ resolved
@@ -4,15 +4,9 @@
 };
 use ark_ff::fields::{
     fp12_2over3over2::{Fp12, Fp12Parameters},
-<<<<<<< HEAD
     fp2::Fp2Parameters,
     fp6_3over2::Fp6Parameters,
     BitIteratorBE, Field, Fp2, PrimeField,
-=======
-    fp2::Fp2Config,
-    fp6_3over2::Fp6Config,
-    BitIteratorBE, Field, Fp2, PrimeField, SquareRootField,
->>>>>>> 5b5fc4c6
 };
 use core::marker::PhantomData;
 use num_traits::{One, Zero};
@@ -39,15 +33,9 @@
     /// What kind of twist is this?
     const TWIST_TYPE: TwistType;
 
-<<<<<<< HEAD
     type Fp: PrimeField + Into<<Self::Fp as PrimeField>::BigInt>;
     type Fp2Params: Fp2Parameters<Fp = Self::Fp>;
     type Fp6Params: Fp6Parameters<Fp2Params = Self::Fp2Params>;
-=======
-    type Fp: PrimeField + SquareRootField + Into<<Self::Fp as PrimeField>::BigInt>;
-    type Fp2Params: Fp2Config<Fp = Self::Fp>;
-    type Fp6Params: Fp6Config<Fp2Params = Self::Fp2Params>;
->>>>>>> 5b5fc4c6
     type Fp12Params: Fp12Parameters<Fp6Params = Self::Fp6Params>;
     type G1Parameters: SWModelParameters<BaseField = Self::Fp>;
     type G2Parameters: SWModelParameters<
