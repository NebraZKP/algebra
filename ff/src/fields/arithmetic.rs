--- conflicted
+++ resolved
@@ -214,7 +214,10 @@
         #[ark_ff_asm::unroll_for_loops]
         #[allow(unused_braces, clippy::absurd_extreme_comparisons)]
         fn square_in_place(&mut self) -> &mut Self {
-<<<<<<< HEAD
+            if $limbs == 1 {
+                *self = *self * *self;
+                return self;
+            }
             #[cfg(use_bw6_asm)]
             #[allow(unsafe_code, unused_mut, unconditional_panic)]
             {
@@ -251,12 +254,6 @@
             let mut all_bits_set = P::MODULUS.0[$limbs - 1] == !0 - (1 << 63);
             for i in 1..$limbs {
                 all_bits_set &= P::MODULUS.0[$limbs - i - 1] == !0u64;
-=======
-            if $limbs == 1 {
-                *self = *self * *self;
-                return self;
->>>>>>> 91bb87b5
-            }
             #[cfg(use_asm)]
             #[allow(unsafe_code, unused_mut)]
             {
